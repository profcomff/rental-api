--- conflicted
+++ resolved
@@ -1,11 +1,7 @@
 import uvicorn
-<<<<<<< HEAD
-from rental_backend.routes.base import app
-=======
 
 from rental_backend.routes.base import app
 
->>>>>>> c8901ab0
 
 if __name__ == '__main__':
     uvicorn.run(app)