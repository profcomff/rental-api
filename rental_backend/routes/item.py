--- conflicted
+++ resolved
@@ -30,13 +30,9 @@
     return [ItemGet.model_validate(item) for item in items]
 
 
-<<<<<<< HEAD
-@item.post("/item", response_model=ItemGet)
+
+@item.post("", response_model=ItemGet)
 async def create_item(item: ItemPost, user=Depends(UnionAuth(scopes=["rental.item.create"]))) -> ItemGet:
-=======
-@item.post("", response_model=ItemGet)
-async def create_item(item: ItemPost, user=Depends(UnionAuth())) -> ItemGet:
->>>>>>> 734c1611
     """
     Создает новый предмет.
 
