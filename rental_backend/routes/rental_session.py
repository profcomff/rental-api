import asyncio
import datetime

from auth_lib.fastapi import UnionAuth
from fastapi import APIRouter, BackgroundTasks, Depends, Query
from fastapi_sqlalchemy import db
from sqlalchemy import or_

from rental_backend.exceptions import ForbiddenAction, InactiveSession, NoneAvailable, ObjectNotFound, SessionExists
from rental_backend.models.db import Item, ItemType, RentalSession, Strike
from rental_backend.schemas.models import RentalSessionGet, RentalSessionPatch, RentStatus, StrikePost
from rental_backend.utils.action import ActionLogger


rental_session = APIRouter(prefix="/rental-sessions", tags=["RentalSession"])

RENTAL_SESSION_EXPIRY = datetime.timedelta(minutes=10)


async def check_session_expiration(session_id: int):
    """
    Фоновая задача для проверки и истечения срока аренды.

    :param session_id: Идентификатор сессии аренды.
    """
    await asyncio.sleep(RENTAL_SESSION_EXPIRY.total_seconds())
    session = RentalSession.query(session=db.session).filter(RentalSession.id == session_id).one_or_none()
    if session and session.status == RentStatus.RESERVED:
        RentalSession.update(
            session=db.session,
            id=session_id,
            status=RentStatus.EXPIRED,
        )
        Item.update(session=db.session, id=session.item_id, is_available=True)
        ActionLogger.log_event(
            user_id=session.user_id,
            admin_id=None,
            session_id=session.id,
            action_type="EXPIRE_SESSION",
            details={"status": RentStatus.EXPIRED},
        )


@rental_session.post("/{item_type_id}", response_model=RentalSessionGet)
async def create_rental_session(item_type_id: int, background_tasks: BackgroundTasks, user=Depends(UnionAuth())):
    """
    Создает новую сессию аренды для указанного типа предмета.

    :param item_type_id: Идентификатор типа предмета.
    :param background_tasks: Фоновые задачи для выполнения.
    :return: Объект RentalSessionGet с информацией о созданной сессии аренды.
    :raises NoneAvailable: Если нет доступных предметов указанного типа.
    :raises SessionExists: Если у пользователя уже есть сессия с указанным типом предмета.
    """
    exist_session_item = (
        RentalSession.query(session=db.session)
        .filter(
            RentalSession.user_id == user.get("id"),
            RentalSession.item_type_id == item_type_id,
            or_(RentalSession.status == RentStatus.RESERVED, RentalSession.status == RentStatus.ACTIVE),
        )
        .first()
    )
    if exist_session_item:
        raise SessionExists(RentalSession, item_type_id)

    available_items = (
        Item.query(session=db.session).filter(Item.type_id == item_type_id, Item.is_available == True).first()
    )
    if not available_items:
        raise NoneAvailable(ItemType, item_type_id)

    session = RentalSession.create(
        session=db.session,
        user_id=user.get("id"),
        item_id=available_items.id,
        reservation_ts=datetime.datetime.now(tz=datetime.timezone.utc),
        status=RentStatus.RESERVED,
    )
    Item.update(session=db.session, id=available_items.id, is_available=False)

    background_tasks.add_task(check_session_expiration, session.id)

    ActionLogger.log_event(
        user_id=user.get("id"),
        admin_id=None,
        session_id=session.id,
        action_type="CREATE_SESSION",
        details={"item_id": session.item_id, "status": RentStatus.RESERVED},
    )

    return RentalSessionGet.model_validate(session)


@rental_session.patch("/{session_id}/start", response_model=RentalSessionGet)
async def start_rental_session(session_id: int, user=Depends(UnionAuth(scopes=["rental.session.admin"]))):
    """
    Начинает сессию аренды, изменяя её статус на ACTIVE.

    :param session_id: Идентификатор сессии аренды.

    :return: Объект RentalSessionGet с обновленной информацией о сессии аренды.
    :raises ObjectNotFound: Если сессия с указанным идентификатором не найдена.
    """
    session = RentalSession.get(id=session_id, session=db.session)
    if not session:
        raise ObjectNotFound(RentalSession, session_id)
    updated_session = RentalSession.update(
        session=db.session,
        id=session_id,
        status=RentStatus.ACTIVE,
        start_ts=datetime.datetime.now(tz=datetime.timezone.utc),
        admin_open_id=user.get("id"),
    )

    ActionLogger.log_event(
        user_id=session.user_id,
        admin_id=user.get("id"),
        session_id=session.id,
        action_type="START_SESSION",
        details={"status": RentStatus.ACTIVE},
    )

    return RentalSessionGet.model_validate(updated_session)


@rental_session.patch("/{session_id}/return", response_model=RentalSessionGet)
async def accept_end_rental_session(
    session_id: int,
    with_strike: bool = Query(False, description="Флаг, определяющий выдачу страйка"),
    strike_reason: str = Query("", description="Описание причины страйка"),
    user=Depends(UnionAuth(scopes=["rental.session.admin"])),
):
    """
    Завершает сессию аренды, изменяя её статус на RETURNED. При необходимости выдает страйк.
    :param session_id: Идентификатор сессии аренды.
    :param with_strike: Флаг, указывающий, нужно ли выдать страйк.
    :param strike_reason: Причина выдачи страйка.
    :return: Объект RentalSessionGet с обновленной информацией о сессии аренды.
    :raises ObjectNotFound: Если сессия с указанным идентификатором не найдена.
    :raises InactiveSession: Если сессия не активна.
    """
    rent_session = RentalSession.get(id=session_id, session=db.session)
    if not rent_session:
        raise ObjectNotFound(RentalSession, session_id)
    if rent_session.status != RentStatus.ACTIVE:
        raise InactiveSession(RentalSession, session_id)
    ended_session = RentalSession.update(
        session=db.session,
        id=session_id,
        status=RentStatus.RETURNED,
        end_ts=datetime.datetime.now(tz=datetime.timezone.utc) if not rent_session.end_ts else rent_session.end_ts,
        actual_return_ts=datetime.datetime.now(tz=datetime.timezone.utc),
        admin_close_id=user.get("id"),
    )

    ActionLogger.log_event(
        user_id=rent_session.user_id,
        admin_id=user.get("id"),
        session_id=rent_session.id,
        action_type="RETURN_SESSION",
        details={"status": RentStatus.RETURNED},
    )

    strike_id = None

    if with_strike:
        strike_info = StrikePost(
            user_id=ended_session.user_id, admin_id=user.get("id"), reason=strike_reason, session_id=rent_session.id
        )
        new_strike = Strike.create(
            session=db.session, **strike_info.model_dump(), create_ts=datetime.datetime.now(tz=datetime.timezone.utc)
        )

        ended_session.strike_id = new_strike.id
        db.session.commit()

        ActionLogger.log_event(
            user_id=strike_info.user_id,
            admin_id=user.get("id"),
            session_id=strike_info.session_id,
            action_type="CREATE_STRIKE",
            details=strike_info.model_dump(),
        )

        strike_id = new_strike.id

    return RentalSessionGet.model_validate(ended_session)


<<<<<<< HEAD
=======
@rental_session.get("/user/me", response_model=list[RentalSessionGet])
async def get_my_sessions(
    is_reserved: bool = Query(False, description="флаг, показывать заявки"),
    is_canceled: bool = Query(False, description="Флаг, показывать отмененные"),
    is_dismissed: bool = Query(False, description="Флаг, показывать отклоненные"),
    is_overdue: bool = Query(False, description="Флаг, показывать просроченные"),
    is_returned: bool = Query(False, description="Флаг, показывать вернутые"),
    is_active: bool = Query(False, description="Флаг, показывать активные"),
    user=Depends(UnionAuth()),
):
    """
    Получает список сессий аренды с возможностью фильтрации по статусу.
    :param is_reserved: Флаг, показывать зарезервированные сессии.
    :param is_canceled: Флаг, показывать отмененные сессии.
    :param is_dismissed: Флаг, показывать отклоненные сессии.
    :param is_overdue: Флаг, показывать просроченные сессии.
    :param is_returned: Флаг, показывать возвращенные сессии.
    :param is_active: Флаг, показывать активные сессии.
    :return: Список объектов RentalSessionGet с информацией о сессиях аренды.
    """
    to_show = []
    if is_reserved:
        to_show.append(RentStatus.RESERVED)
    if is_canceled:
        to_show.append(RentStatus.CANCELED)
    if is_dismissed:
        to_show.append(RentStatus.DISMISSED)
    if is_overdue:
        to_show.append(RentStatus.OVERDUE)
    if is_returned:
        to_show.append(RentStatus.RETURNED)
    if is_active:
        to_show.append(RentStatus.ACTIVE)
    query = RentalSession.query(session=db.session).filter(RentalSession.user_id == user.get("id"))
    if to_show:
        query = query.filter(RentalSession.status.in_(to_show))
    user_sessions = query.all()
    return [RentalSessionGet.model_validate(user_session) for user_session in user_sessions]


@rental_session.get("/{session_id}", response_model=RentalSessionGet)
async def get_rental_session(session_id: int, user=Depends(UnionAuth())):

    result = (
        db.session.query(RentalSession, Strike.id.label("strike_id"))
        .outerjoin(Strike, RentalSession.id == Strike.session_id)
        .filter(RentalSession.id == session_id)
        .first()
    )

    if not result:
        raise ObjectNotFound(RentalSession, session_id)

    session, strike_id = result

    session_data = RentalSessionGet.model_validate(session)
    session_data.strike_id = strike_id

    return session_data


@rental_session.get("", response_model=list[RentalSessionGet])
async def get_rental_sessions(
    is_reserved: bool = Query(False, description="флаг, показывать заявки"),
    is_canceled: bool = Query(False, description="Флаг, показывать отмененные"),
    is_dismissed: bool = Query(False, description="Флаг, показывать отклоненные"),
    is_overdue: bool = Query(False, description="Флаг, показывать просроченные"),
    is_returned: bool = Query(False, description="Флаг, показывать вернутые"),
    is_active: bool = Query(False, description="Флаг, показывать активные"),
    user=Depends(UnionAuth()),
):
    """
    Получает список сессий аренды с возможностью фильтрации по статусу.

    :param is_reserved: Флаг, показывать зарезервированные сессии.
    :param is_canceled: Флаг, показывать отмененные сессии.
    :param is_dismissed: Флаг, показывать отклоненные сессии.
    :param is_overdue: Флаг, показывать просроченные сессии.
    :param is_returned: Флаг, показывать возвращенные сессии.
    :param is_active: Флаг, показывать активные сессии.
    :return: Список объектов RentalSessionGet с информацией о сессиях аренды.
    """
    to_show = []
    if is_reserved:
        to_show.append(RentStatus.RESERVED)
    if is_canceled:
        to_show.append(RentStatus.CANCELED)
    if is_dismissed:
        to_show.append(RentStatus.DISMISSED)
    if is_overdue:
        to_show.append(RentStatus.OVERDUE)
    if is_returned:
        to_show.append(RentStatus.RETURNED)
    if is_active:
        to_show.append(RentStatus.ACTIVE)

    results = (
        db.session.query(RentalSession, Strike.id.label("strike_id"))
        .outerjoin(Strike, RentalSession.id == Strike.session_id)
        .filter(RentalSession.user_id == user.get("id"))
        .filter(RentalSession.status.in_(to_show) if to_show else RentalSession.user_id == user.get("id"))
        .all()
    )

    response = []
    for session, strike_id in results:
        session_data = RentalSessionGet.model_validate(session)
        session_data.strike_id = strike_id
        response.append(session_data)

    return response


>>>>>>> 7e62ee7d
@rental_session.get("/user/{user_id}", response_model=list[RentalSessionGet])
async def get_user_sessions(user_id: int, user=Depends(UnionAuth())):
    """
    Получает список сессий аренды для указанного пользователя.

    :param user_id: id пользователя.
    :return: Список объектов RentalSessionGet с информацией о сессиях аренды.
    """
    user_sessions = RentalSession.query(session=db.session).filter(RentalSession.user_id == user_id).all()
    return [RentalSessionGet.model_validate(user_session) for user_session in user_sessions]


<<<<<<< HEAD
@rental_session.get("/{session_id}", response_model=RentalSessionGet)
async def get_rental_session(session_id: int, user=Depends(UnionAuth())):
    session = RentalSession.get(id=session_id, session=db.session)

    return RentalSessionGet.model_validate(session)


=======
>>>>>>> 7e62ee7d
@rental_session.get("", response_model=list[RentalSessionGet])
async def get_rental_sessions(
    is_reserved: bool = Query(False, description="флаг, показывать заявки"),
    is_canceled: bool = Query(False, description="Флаг, показывать отмененные"),
    is_dismissed: bool = Query(False, description="Флаг, показывать отклоненные"),
    is_overdue: bool = Query(False, description="Флаг, показывать просроченные"),
    is_returned: bool = Query(False, description="Флаг, показывать вернутые"),
    is_active: bool = Query(False, description="Флаг, показывать активные"),
    user=Depends(UnionAuth(scopes=["rental.session.admin"])),
):
    """
    Получает список сессий аренды с возможностью фильтрации по статусу.

    :param is_reserved: Флаг, показывать зарезервированные сессии.
    :param is_canceled: Флаг, показывать отмененные сессии.
    :param is_dismissed: Флаг, показывать отклоненные сессии.
    :param is_overdue: Флаг, показывать просроченные сессии.
    :param is_returned: Флаг, показывать возвращенные сессии.
    :param is_active: Флаг, показывать активные сессии.
    :return: Список объектов RentalSessionGet с информацией о сессиях аренды.
    """
    to_show = []
    if is_reserved:
        to_show.append(RentStatus.RESERVED)
    if is_canceled:
        to_show.append(RentStatus.CANCELED)
    if is_dismissed:
        to_show.append(RentStatus.DISMISSED)
    if is_overdue:
        to_show.append(RentStatus.OVERDUE)
    if is_returned:
        to_show.append(RentStatus.RETURNED)
    if is_active:
        to_show.append(RentStatus.ACTIVE)

    rent_sessions = RentalSession.query(session=db.session).filter(RentalSession.status.in_(to_show)).all()
    return [RentalSessionGet.model_validate(rent_session) for rent_session in rent_sessions]


@rental_session.get("/{session_id}", response_model=RentalSessionGet)
async def get_rental_session(session_id: int, user=Depends(UnionAuth())):
    session = RentalSession.get(id=session_id, session=db.session)
    return RentalSessionGet.model_validate(session)


@rental_session.delete("/{session_id}/cancel", response_model=RentalSessionGet)
async def cancel_rental_session(session_id: int, user=Depends(UnionAuth())):
    """Отменяет сессию в статусе RESERVED. Отменить может только сам юзер

    :param session_id: Идентификатор сессии аренды
    :raises ForbiddenAction: Если пользователь не владелец или статус не RESERVED
    :return: Объект отмененной сессии аренды
    """
    session = RentalSession.get(id=session_id, session=db.session)

    if user.get("id") != session.user_id:
        raise ForbiddenAction(RentalSession)

    if session.status != RentStatus.RESERVED:
        raise ForbiddenAction(RentalSession)

    updated_session = RentalSession.update(
        session=db.session,
        id=session_id,
        status=RentStatus.CANCELED,
    )
    Item.update(session=db.session, id=session.item_id, is_available=True)

    ActionLogger.log_event(
        user_id=user.get("id"),
        admin_id=None,
        session_id=session.id,
        action_type="CANCEL_SESSION",
        details={"status": RentStatus.CANCELED},
    )

    return RentalSessionGet.model_validate(updated_session)


@rental_session.patch("/{session_id}", response_model=RentalSessionGet)
async def update_rental_session(
    session_id: int, update_data: RentalSessionPatch, user=Depends(UnionAuth(scopes=["rental.session.admin"]))
):
    """
    Обновляет информацию о сессии аренды.

    :param session_id: Идентификатор сессии аренды.
    :param update_data: Данные для обновления сессии.
    :return: Объект RentalSessionGet с обновленной информацией о сессии аренды.
    :raises ObjectNotFound: Если сессия с указанным идентификатором не найдена.
    """
    session = RentalSession.get(id=session_id, session=db.session)
    if not session:
        raise ObjectNotFound(RentalSession, session_id)
    upd_data = update_data.model_dump(exclude_unset=True)

    updated_session = RentalSession.update(session=db.session, id=session_id, **upd_data)
    ActionLogger.log_event(
        user_id=session.user_id,
        admin_id=user.get("id"),
        session_id=session.id,
        action_type="UPDATE_SESSION",
        details={
            "status": session.status,
            "end_ts": (
                updated_session.end_ts.isoformat(timespec="milliseconds")
                if "end_ts" in upd_data and upd_data['end_ts'] is not None
                else None
            ),
            "actual_return_ts": (
                updated_session.actual_return_ts.isoformat(timespec="milliseconds")
                if "actual_return_ts" in upd_data and upd_data['actual_return_ts'] is not None
                else None
            ),
        },
    )

    return RentalSessionGet.model_validate(updated_session)<|MERGE_RESOLUTION|>--- conflicted
+++ resolved
@@ -188,8 +188,6 @@
     return RentalSessionGet.model_validate(ended_session)
 
 
-<<<<<<< HEAD
-=======
 @rental_session.get("/user/me", response_model=list[RentalSessionGet])
 async def get_my_sessions(
     is_reserved: bool = Query(False, description="флаг, показывать заявки"),
@@ -303,7 +301,6 @@
     return response
 
 
->>>>>>> 7e62ee7d
 @rental_session.get("/user/{user_id}", response_model=list[RentalSessionGet])
 async def get_user_sessions(user_id: int, user=Depends(UnionAuth())):
     """
@@ -316,16 +313,6 @@
     return [RentalSessionGet.model_validate(user_session) for user_session in user_sessions]
 
 
-<<<<<<< HEAD
-@rental_session.get("/{session_id}", response_model=RentalSessionGet)
-async def get_rental_session(session_id: int, user=Depends(UnionAuth())):
-    session = RentalSession.get(id=session_id, session=db.session)
-
-    return RentalSessionGet.model_validate(session)
-
-
-=======
->>>>>>> 7e62ee7d
 @rental_session.get("", response_model=list[RentalSessionGet])
 async def get_rental_sessions(
     is_reserved: bool = Query(False, description="флаг, показывать заявки"),
