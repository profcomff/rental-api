from typing import Dict

import pytest
from conftest import model_to_dict
from fastapi.testclient import TestClient
from sqlalchemy import desc
from starlette import status

from rental_backend.__main__ import app
<<<<<<< HEAD
from rental_backend.models.db import Item
from rental_backend.routes.item import item
=======
>>>>>>> e2c72ac0


client = TestClient(app)
url = '/item'


# Utils
def make_url_query(data: Dict) -> str:
    """Вспомогательная функция для преобразования входных данных
    в строку параметров URL.
    """
    if len(data) == 0:
        return ''
    if len(data) == 1:
        for k in data:
            return f'?{k}={data[k]}'
    return '?' + '?'.join(f'{k}={data[k]}' for k in data)


@pytest.fixture
def base_item_url(base_test_url) -> str:
    """Формирует корневой URL для Item."""
    return f'{base_test_url}{item.prefix}'


@pytest.fixture
def mock_item():
    return {
        "id": 1,
        "name": "Test Item",
        "description": "This is a test item",
        "type_id": 1,
        "is_available": True,
    }


@pytest.fixture
def mock_item_type():
    return {
        "id": 1,
        "name": "Test Type",
    }


# Тесты для функции get_items
def test_get_items_success(mock_item):
    response = client.get(f"{url}/item")
    assert response.status_code == status.HTTP_200_OK
    assert isinstance(response.json(), list)


def test_get_items_with_type_id(mock_item, mock_item_type):
    response = client.get(f"{url}/item?type_id=1")
    assert response.status_code == status.HTTP_200_OK
    assert all(item['type_id'] == 1 for item in response.json())


def test_get_items_empty_list():
    response = client.get(f"{url}/item")
    assert response.status_code == status.HTTP_200_OK
    assert response.json() == []


def test_get_items_invalid_type_id():
    response = client.get(f"{url}/item?type_id=999")
    assert response.status_code == status.HTTP_200_OK
    assert response.json() == []


def test_get_items_unauthorized():
    response = client.get(f"{url}/item", headers={"Authorization": "Bearer invalid"})
    assert response.status_code == status.HTTP_401_UNAUTHORIZED


def test_get_items_internal_server_error(monkeypatch):
    def mock_db_error():
        raise Exception("Database error")

    monkeypatch.setattr("rental_backend.models.db.Item.query", mock_db_error)
    response = client.get(f"{url}/item")
    assert response.status_code == status.HTTP_500_INTERNAL_SERVER_ERROR


def test_get_items_with_pagination():
    response = client.get(f"{url}/item?skip=0&limit=10")
    assert response.status_code == status.HTTP_200_OK
    assert len(response.json()) <= 10


# Тесты для функции create_item
def test_create_item_success(mock_item_type):
    item_data = {
        "name": "New Item",
        "description": "New Description",
        "type_id": 1,
    }
    response = client.post(f"{url}/item", json=item_data)
    assert response.status_code == status.HTTP_200_OK
    assert response.json()["name"] == "New Item"


def test_create_item_invalid_type_id():
    item_data = {
        "name": "New Item",
        "description": "New Description",
        "type_id": 999,
    }
    response = client.post(f"{url}/item", json=item_data)
    assert response.status_code == status.HTTP_404_NOT_FOUND


def test_create_item_missing_fields():
    item_data = {
        "name": "New Item",
    }
    response = client.post(f"{url}/item", json=item_data)
    assert response.status_code == status.HTTP_422_UNPROCESSABLE_ENTITY


def test_create_item_unauthorized():
    item_data = {
        "name": "New Item",
        "description": "New Description",
        "type_id": 1,
    }
    response = client.post(f"{url}/item", json=item_data, headers={"Authorization": "Bearer invalid"})
    assert response.status_code == status.HTTP_401_UNAUTHORIZED


def test_create_item_internal_server_error(monkeypatch):
    def mock_db_error():
        raise Exception("Database error")

    monkeypatch.setattr("rental_backend.models.db.Item.create", mock_db_error)
    item_data = {
        "name": "New Item",
        "description": "New Description",
        "type_id": 1,
    }
    response = client.post(f"{url}/item", json=item_data)
    assert response.status_code == status.HTTP_500_INTERNAL_SERVER_ERROR


def test_create_item_duplicate_name(mock_item):
    item_data = {
        "name": "Test Item",
        "description": "Duplicate Item",
        "type_id": 1,
    }
    response = client.post(f"{url}/item", json=item_data)
    assert response.status_code == status.HTTP_400_BAD_REQUEST


def test_create_item_with_empty_name():
    item_data = {
        "name": "",
        "description": "Empty Name Item",
        "type_id": 1,
    }
    response = client.post(f"{url}/item", json=item_data)
    assert response.status_code == status.HTTP_422_UNPROCESSABLE_ENTITY


# Тесты для функции update_item
@pytest.mark.parametrize(
    'data, right_status_code',
    [
        (
            {
                "is_available": True,
            },
            status.HTTP_200_OK,
        ),
        ({"is_available": 'invalid'}, status.HTTP_422_UNPROCESSABLE_ENTITY),
        ({}, {'set_old': status.HTTP_409_CONFLICT, 'set_new': status.HTTP_200_OK}),
        (
            {
                "is_available": False,
            },
            status.HTTP_409_CONFLICT,
        ),
    ],
    ids=[
        'valid_new_data',
        'invalid_new_data',
        'empty_data',
        'old_data',
    ],
)
def test_query_for_update_item(item_fixture, client, dbsession, base_item_url, data, right_status_code):
    """Проверка реакции ручки PATCH /items на разные входные данные."""
    old_model_fields = model_to_dict(item_fixture)
    response = client.patch(f"{base_item_url}/{item_fixture.id}{make_url_query(data)}")
    if isinstance(right_status_code, dict):
        dbsession.refresh(item_fixture)
        new_model_fields = model_to_dict(item_fixture)
        if new_model_fields == old_model_fields:
            assert response.status_code == right_status_code['set_old']
        else:
            assert response.status_code == right_status_code['set_new']
    else:
        assert response.status_code == right_status_code


@pytest.mark.parametrize(
    'data, is_updated',
    [
        (
            {
                "is_available": True,
            },
            True,
        ),
        ({"is_available": 'invalid'}, False),
        ({}, {status.HTTP_409_CONFLICT: False, status.HTTP_200_OK: True}),
        (
            {
                "is_available": False,
            },
            False,
        ),
    ],
    ids=[
        'valid_new_data',
        'invalid_new_data',
        'empty_data',
        'old_data',
    ],
)
def test_update_item_model(item_fixture, client, base_item_url, dbsession, data, is_updated):
    """Проверка наличия изменений в БД после отработки ручки PATCH /items"""
    old_model_fields = model_to_dict(item_fixture)
    response = client.patch(f"{base_item_url}/{item_fixture.id}{make_url_query(data)}")
    dbsession.refresh(item_fixture)
    new_model_fields = model_to_dict(item_fixture)
    if isinstance(is_updated, dict):
        assert (old_model_fields != new_model_fields) == is_updated[response.status_code]
    else:
        is_really_changed = old_model_fields != new_model_fields
        assert is_really_changed == is_updated


def test_update_item_not_found(client, dbsession, base_item_url):
    """Пробует обновить несуществующий Item.

    .. caution::
        Несуществующий id осуществляется без учета id 'soft deleted' Item.
        Поэтому возможны ошибки при изменении поведения Item.query().
    """
    try:
        unexisting_id = Item.query(session=dbsession).order_by(desc('id'))[0].id + 1
    except IndexError:
        unexisting_id = 1
    query_params = make_url_query({'is_available': True})
    response = client.patch(f"{base_item_url}/{unexisting_id}{query_params}")
    assert response.status_code == status.HTTP_404_NOT_FOUND


def test_update_item_unauthorized():
    update_data = {
        "is_available": False,
    }
    response = client.patch(f"{url}/item/1", json=update_data, headers={"Authorization": "Bearer invalid"})
    assert response.status_code == status.HTTP_401_UNAUTHORIZED


def test_update_item_internal_server_error(monkeypatch):
    def mock_db_error():
        raise Exception("Database error")

    monkeypatch.setattr("rental_backend.models.db.Item.query", mock_db_error)
    update_data = {
        "is_available": False,
    }
    response = client.patch(f"{url}/item/1", json=update_data)
    assert response.status_code == status.HTTP_500_INTERNAL_SERVER_ERROR


# Тесты для функции delete_item
def test_delete_item_success(mock_item):
    response = client.delete(f"{url}/item/1")
    assert response.status_code == status.HTTP_200_OK
    assert response.json()["status"] == "success"


def test_delete_item_not_found():
    response = client.delete(f"{url}/item/999")
    assert response.status_code == status.HTTP_404_NOT_FOUND


def test_delete_item_unauthorized():
    response = client.delete(f"{url}/item/1", headers={"Authorization": "Bearer invalid"})
    assert response.status_code == status.HTTP_401_UNAUTHORIZED


def test_delete_item_internal_server_error(monkeypatch):
    def mock_db_error():
        raise Exception("Database error")

    monkeypatch.setattr("rental_backend.models.db.Item.delete", mock_db_error)
    response = client.delete(f"{url}/item/1")
    assert response.status_code == status.HTTP_500_INTERNAL_SERVER_ERROR


def test_delete_item_with_invalid_id():
    response = client.delete(f"{url}/item/invalid")
    assert response.status_code == status.HTTP_422_UNPROCESSABLE_ENTITY


def test_delete_item_without_required_scope(mock_item):
    response = client.delete(f"{url}/item/1")
    assert response.status_code == status.HTTP_403_FORBIDDEN


def test_delete_item_already_deleted(mock_item):
    client.delete(f"{url}/item/1")
    response = client.delete(f"{url}/item/1")
    assert response.status_code == status.HTTP_404_NOT_FOUND<|MERGE_RESOLUTION|>--- conflicted
+++ resolved
@@ -7,11 +7,9 @@
 from starlette import status
 
 from rental_backend.__main__ import app
-<<<<<<< HEAD
 from rental_backend.models.db import Item
 from rental_backend.routes.item import item
-=======
->>>>>>> e2c72ac0
+
 
 
 client = TestClient(app)
