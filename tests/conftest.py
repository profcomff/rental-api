import importlib
import subprocess
import sys
import time
from functools import lru_cache
from pathlib import Path
from typing import Any, Dict, List

import pytest
from _pytest.monkeypatch import MonkeyPatch
from alembic import command
from alembic.config import Config as AlembicConfig
from fastapi.testclient import TestClient
from sqlalchemy import create_engine
from sqlalchemy.orm import sessionmaker

from rental_backend.models.db import *
from rental_backend.routes import app
from rental_backend.settings import Settings, get_settings


class PostgresConfig:
    """Дата-класс со значениями для контейнера с тестовой БД и alembic-миграции."""

    container_name: str = 'rental_test'
    username: str = 'postgres'
    host: str = 'localhost'
    image: str = 'postgres:15'
    external_port: int = 5433
    ham: str = 'trust'
    alembic_ini: str = Path(__file__).resolve().parent.parent / 'alembic.ini'

    @classmethod
    def get_url(cls):
        """Возвращает URI для подключения к БД."""
        return f'postgresql://{cls.username}@{cls.host}:{cls.external_port}/postgres'


@pytest.fixture(scope="session")
def session_mp():
    """Аналог monkeypatch, но с session-scope."""
    mp = MonkeyPatch()
    yield mp
    mp.undo()


@pytest.fixture(scope='session')
def get_settings_mock(session_mp):
    """Переопределение get_settings в rental_backend/settings.py и перезагрузка base.app."""

    @lru_cache
    def get_test_settings() -> Settings:
        settings = Settings()
        settings.DB_DSN = PostgresConfig.get_url()
        return settings

    get_settings.cache_clear()
    dsn_mock = session_mp.setattr('rental_backend.settings.get_settings', get_test_settings)
    reloaded_module = sys.modules['rental_backend.routes.base']
    importlib.reload(reloaded_module)
    importlib.reload(sys.modules['rental_backend.routes.exc_handlers'])
    globals()['app'] = reloaded_module.app
    return dsn_mock


@pytest.fixture(scope='session')
def db_container(get_settings_mock):
    """Старт контейнера с БД."""
    subprocess.run(
        [
            "docker",
            "run",
            "--rm",
            "-d",
            "-p",
            f"{PostgresConfig.external_port}:5432",
            "-e",
            f"POSTGRES_HOST_AUTH_METHOD={PostgresConfig.ham}",
            "--name",
            PostgresConfig.container_name,
            PostgresConfig.image,
        ],
        check=True,
    )
    time.sleep(3)  # костыльно ждем старта БД.
    print(str(PostgresConfig.alembic_ini.resolve()))
    alembic_cfg = AlembicConfig(str(PostgresConfig.alembic_ini.resolve()))
    command.upgrade(alembic_cfg, "head")
    yield PostgresConfig.get_url()
    subprocess.run(
        ["docker", "stop", PostgresConfig.container_name], check=True
    )  # FIXME: сделать это исполнение вызова даже при ошибке в подъеме БД!


@pytest.fixture
def authlib_user():
    """Данные о пользователе, возвращаемые сервисом auth.

    Составлено на основе: https://clck.ru/3LWzxt
    """
    return {
        "auth_methods": ["string"],
        "session_scopes": [{"id": 0, "name": "string"}],
        "user_scopes": [{"id": 0, "name": "string"}],
        "indirect_groups": [0],
        "groups": [0],
        "id": 0,
        "email": "string",
    }


@pytest.fixture
def another_authlib_user():
    """Данные об еще одном пользователе, возвращаемые сервисом auth.

    Составлено на основе: https://clck.ru/3LWzxt
    """
    return {
        "auth_methods": ["string"],
        "session_scopes": [{"id": 0, "name": "string"}],
        "user_scopes": [{"id": 0, "name": "string"}],
        "indirect_groups": [0],
        "groups": [0],
        "id": 1,
        "email": "string",
    }


@pytest.fixture
def authlib_mock(mocker):
    """Мок верификации AuthLib."""
    auth_mock = mocker.patch('auth_lib.fastapi.UnionAuth.__call__')
    return auth_mock


@pytest.fixture
def user_mock(authlib_mock, authlib_user):
    """Мок UnionAuth с возвращением данных для authlib_user."""
    authlib_mock.return_value = authlib_user
    return authlib_mock


@pytest.fixture
def another_user_mock(authlib_mock, another_authlib_user):
    """Мок UnionAuth с возвращением данных для another_authlib_user."""
    authlib_mock.return_value = another_authlib_user
    return authlib_mock


@pytest.fixture
def client(user_mock):
    client = TestClient(app, raise_server_exceptions=False)
    return client


@pytest.fixture
def another_client(another_user_mock):
    client = TestClient(app, raise_server_exceptions=False)
    return client


@pytest.fixture
def base_test_url(client):
    return client.base_url


@pytest.fixture
def base_rentses_url(request, base_test_url: str) -> str:
    """Формирует корневой URL для объекта.

    URL определяется по переменной obj_prefix в файле теста,
    в котором вызывается данная фикстура.
    """
    prefix = getattr(request.module, 'obj_prefix', None)
    if prefix is None:
        raise AttributeError('Для работы данной фикстуры требуется определить obj_prefix в файле, содержащем тест!')
    return f'{base_test_url}{prefix}'


@pytest.fixture()
def dbsession(db_container):
    """Фикстура настройки Session для работы с БД в тестах.

    .. caution::
        Очистка производится путем удаления ВСЕХ объектов Event, Item,
        ItemType и RentalSession из БД после тестов => Не запускайте эту фикстуру на
        БД с данными, которые создаете вне тестов!
    """
    engine = create_engine(str(db_container), pool_pre_ping=True)
    TestingSessionLocal = sessionmaker(bind=engine)
    session = TestingSessionLocal()
    yield session
    session.query(Event).delete()
    session.query(Strike).delete()
    session.query(RentalSession).delete()
    session.query(Item).delete()
    session.query(ItemType).delete()
    session.commit()
    session.rollback()
    session.close()


@pytest.fixture()
def item_type_fixture(dbsession):
    """Фикстура ItemType.

    .. note::
        Очистка производится в dbsession.
    """
    item_types = [
        ItemType(name="Type1"),
        ItemType(name="Type2"),
    ]
    for item_type in item_types:
        dbsession.add(item_type)
    dbsession.commit()
    return item_types


<<<<<<< HEAD
@pytest.fixture
def item_types(dbsession) -> List[ItemType]:
    """Создает 2 itemType в БД и возвращает их."""
    itemtypes = []
    for ind in range(2):
        itemtypes.append(ItemType.create(session=dbsession, name=f'Test ItemType {ind}'))
    dbsession.commit()
    return itemtypes


@pytest.fixture(scope="function")
=======
@pytest.fixture()
>>>>>>> 81e43b04
def item_fixture(dbsession, item_type_fixture):
    """Фикстура Item.

    .. note::
        Очистка производится в dbsession.
    """
    item = Item(type_id=item_type_fixture.id)
    dbsession.add(item)
    dbsession.commit()
    return item


@pytest.fixture()
def items_with_types(dbsession):
    """Фикстура Item.

    .. note::
        Фикстура создает три item: последний с флагом is_available=False
    """
    item_types = [
        ItemType(name="Type1"),
        ItemType(name="Type2"),
        ItemType(name="Type3"),
    ]
    for item_type in item_types:
        dbsession.add(item_type)
    dbsession.commit()

    items = [
        Item(type_id=item_types[0].id, is_available=True),
        Item(type_id=item_types[1].id, is_available=True),
        Item(type_id=item_types[2].id, is_available=False),
    ]
    for i in items:
        dbsession.add(i)
    dbsession.commit()
    yield items
    for i in item_types:
        for item in i.items:
            dbsession.delete(item)
        dbsession.flush()
        dbsession.delete(i)
    dbsession.commit()


@pytest.fixture
def items_with_same_type(dbsession, item_types) -> List[Item]:
    """Создает 2 Item с одним itemType в БД и возвращает их."""
    items = []
    for _ in range(2):
        items.append(Item.create(session=dbsession, type_id=item_types[0].id))
    dbsession.commit()
    return items


@pytest.fixture()
def expire_mock(mocker):
    """Mock-объект для функции check_session_expiration."""
    fake_check = mocker.patch('rental_backend.routes.rental_session.check_session_expiration')
    fake_check.return_value = True
    return fake_check


@pytest.fixture
def expiration_time_mock(mocker):
    """Мок для RENTAL_SESSION_EXPIRY, чтобы не ждать в ходе тестов."""
    fast_expiration = mocker.patch(
        'rental_backend.routes.rental_session.RENTAL_SESSION_EXPIRY', new=datetime.timedelta(seconds=2)
    )
    return fast_expiration


@pytest.fixture
def rentses(dbsession, item_fixture, authlib_user) -> RentalSession:
    """Экземпляр RentalSession, создаваемый в POST /rental_session.

    .. note::
        Очистка происходит в dbsession.
    """
    rent = RentalSession.create(
        session=dbsession,
        user_id=authlib_user.get("id"),
        item_id=item_fixture.id,
        status=RentStatus.RESERVED,
    )
    item_fixture.is_available = False
    dbsession.add(rent, item_fixture)
    dbsession.commit()
    return rent


@pytest.fixture
def another_rentses(dbsession, items_with_same_type, another_authlib_user) -> RentalSession:
    """Еще один экземпляр RentalSession с отличающимся пользователем."""
    renting_item = items_with_same_type[0]
    rent = RentalSession.create(
        session=dbsession,
        user_id=another_authlib_user.get("id"),
        item_id=renting_item.id,
        status=RentStatus.RESERVED,
    )
    Item.update(id=renting_item.id, session=dbsession, is_available=False)
    dbsession.add(rent)
    dbsession.commit()
    return rent


@pytest.fixture
def active_rentses(dbsession, item_fixture, authlib_user) -> RentalSession:
    """Начатая сессия аренды."""
    rent = RentalSession.create(
        session=dbsession,
        user_id=authlib_user.get("id"),
        item_id=item_fixture.id,
        status=RentStatus.ACTIVE,
    )
    item_fixture.is_available = False
    dbsession.add(rent, item_fixture)
    dbsession.commit()
    return rent


# Utils
def model_to_dict(model: BaseDbModel) -> Dict[str, Any]:
    """Возвращает поля модели БД в виде словаря."""
    model_dict = dict()
    for col in model.__table__.columns:
        model_dict[col.name] = getattr(model, col.name)
    return model_dict


def make_url_query(data: Dict) -> str:
    """Вспомогательная функция для преобразования входных данных
    в строку параметров URL.
    """
    if len(data) == 0:
        return ''
    if len(data) == 1:
        for k in data:
            return f'?{k}={data[k]}'
    return '?' + '&'.join(f'{k}={data[k]}' for k in data)<|MERGE_RESOLUTION|>--- conflicted
+++ resolved
@@ -217,7 +217,6 @@
     return item_types
 
 
-<<<<<<< HEAD
 @pytest.fixture
 def item_types(dbsession) -> List[ItemType]:
     """Создает 2 itemType в БД и возвращает их."""
@@ -228,10 +227,7 @@
     return itemtypes
 
 
-@pytest.fixture(scope="function")
-=======
-@pytest.fixture()
->>>>>>> 81e43b04
+@pytest.fixture()
 def item_fixture(dbsession, item_type_fixture):
     """Фикстура Item.
 
